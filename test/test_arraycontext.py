__copyright__ = "Copyright (C) 2020-21 University of Illinois Board of Trustees"

__license__ = """
Permission is hereby granted, free of charge, to any person obtaining a copy
of this software and associated documentation files (the "Software"), to deal
in the Software without restriction, including without limitation the rights
to use, copy, modify, merge, publish, distribute, sublicense, and/or sell
copies of the Software, and to permit persons to whom the Software is
furnished to do so, subject to the following conditions:

The above copyright notice and this permission notice shall be included in
all copies or substantial portions of the Software.

THE SOFTWARE IS PROVIDED "AS IS", WITHOUT WARRANTY OF ANY KIND, EXPRESS OR
IMPLIED, INCLUDING BUT NOT LIMITED TO THE WARRANTIES OF MERCHANTABILITY,
FITNESS FOR A PARTICULAR PURPOSE AND NONINFRINGEMENT. IN NO EVENT SHALL THE
AUTHORS OR COPYRIGHT HOLDERS BE LIABLE FOR ANY CLAIM, DAMAGES OR OTHER
LIABILITY, WHETHER IN AN ACTION OF CONTRACT, TORT OR OTHERWISE, ARISING FROM,
OUT OF OR IN CONNECTION WITH THE SOFTWARE OR THE USE OR OTHER DEALINGS IN
THE SOFTWARE.
"""

import logging
from dataclasses import dataclass
from functools import partial
from typing import Union

import numpy as np
import pytest

from pytools.obj_array import make_obj_array
from pytools.tag import Tag

from arraycontext import (
    ArrayContainer,
    ArrayContext,
    Bcast1,
    Bcast2,
    BcastUntilActxArray,
    EagerJAXArrayContext,
    NumpyArrayContext,
    PyOpenCLArrayContext,
    PytatoPyOpenCLArrayContext,
    dataclass_array_container,
    deserialize_container,
    pytest_generate_tests_for_array_contexts,
    serialize_container,
    tag_axes,
    with_array_context,
    with_container_arithmetic,
)
from arraycontext.pytest import (
    _PytestEagerJaxArrayContextFactory,
    _PytestNumpyArrayContextFactory,
    _PytestPyOpenCLArrayContextFactoryWithClass,
    _PytestPytatoJaxArrayContextFactory,
    _PytestPytatoPyOpenCLArrayContextFactory,
)


logger = logging.getLogger(__name__)


# {{{ array context fixture

class _PyOpenCLArrayContextForTests(PyOpenCLArrayContext):
    """Like :class:`PyOpenCLArrayContext`, but applies no program transformations
    whatsoever. Only to be used for testing internal to :mod:`arraycontext`.
    """

    def transform_loopy_program(self, t_unit):
        return t_unit


class _PytatoPyOpenCLArrayContextForTests(PytatoPyOpenCLArrayContext):
    """Like :class:`PytatoPyOpenCLArrayContext`, but applies no program
    transformations whatsoever. Only to be used for testing internal to
    :mod:`arraycontext`.
    """

    def transform_loopy_program(self, t_unit):
        return t_unit


class _PyOpenCLArrayContextWithHostScalarsForTestsFactory(
        _PytestPyOpenCLArrayContextFactoryWithClass):
    actx_class = _PyOpenCLArrayContextForTests


class _PyOpenCLArrayContextForTestsFactory(
        _PyOpenCLArrayContextWithHostScalarsForTestsFactory):
    force_device_scalars = True


class _PytatoPyOpenCLArrayContextForTestsFactory(
        _PytestPytatoPyOpenCLArrayContextFactory):
    actx_class = _PytatoPyOpenCLArrayContextForTests


pytest_generate_tests = pytest_generate_tests_for_array_contexts([
    _PyOpenCLArrayContextForTestsFactory,
    _PyOpenCLArrayContextWithHostScalarsForTestsFactory,
    _PytatoPyOpenCLArrayContextForTestsFactory,
    _PytestEagerJaxArrayContextFactory,
    _PytestPytatoJaxArrayContextFactory,
    _PytestNumpyArrayContextFactory,
    ])


def _acf():
    import pyopencl as cl

    context = cl._csc()
    queue = cl.CommandQueue(context)
    return _PyOpenCLArrayContextForTests(queue, force_device_scalars=True)

# }}}


# {{{ stand-in DOFArray implementation

@with_container_arithmetic(
        bcast_obj_array=True,
        bitwise=True,
        rel_comparison=True,
        _cls_has_array_context_attr=True,
        _bcast_actx_array_type=False)
class DOFArray:
    def __init__(self, actx, data):
        if not (actx is None or isinstance(actx, ArrayContext)):
            raise TypeError("actx must be of type ArrayContext")

        if not isinstance(data, tuple):
            raise TypeError("'data' argument must be a tuple")

        self.array_context = actx
        self.data = data

    # prevent numpy broadcasting
    __array_ufunc__ = None

    def __bool__(self):
        if len(self) == 1 and self.data[0].size == 1:
            return bool(self.data[0])

        raise ValueError(
                "The truth value of an array with more than one element is "
                "ambiguous. Use actx.np.any(x) or actx.np.all(x)")

    def __len__(self):
        return len(self.data)

    def __getitem__(self, i):
        return self.data[i]

    def __repr__(self):
        return f"DOFArray({self.data!r})"

    @classmethod
    def _serialize_init_arrays_code(cls, instance_name):
        return {"_":
                (f"{instance_name}_i", f"{instance_name}")}

    @classmethod
    def _deserialize_init_arrays_code(cls, template_instance_name, args):
        (_, arg), = args.items()
        # Why tuple([...])? https://stackoverflow.com/a/48592299
        return (f"{template_instance_name}.array_context, tuple([{arg}])")

    @property
    def size(self):
        return sum(ary.size for ary in self.data)

    @property
    def real(self):
        return DOFArray(self.array_context, tuple([subary.real for subary in self]))

    @property
    def imag(self):
        return DOFArray(self.array_context, tuple([subary.imag for subary in self]))


@serialize_container.register(DOFArray)
def _serialize_dof_container(ary: DOFArray):
    return list(enumerate(ary.data))


@deserialize_container.register(DOFArray)
# https://github.com/python/mypy/issues/13040
def _deserialize_dof_container(  # type: ignore[misc]
        template, iterable):
    def _raise_index_inconsistency(i, stream_i):
        raise ValueError(
                "out-of-sequence indices supplied in DOFArray deserialization "
                f"(expected {i}, received {stream_i})")

    return type(template)(
            template.array_context,
            data=tuple(
                v if i == stream_i else _raise_index_inconsistency(i, stream_i)
                for i, (stream_i, v) in enumerate(iterable)))


@with_array_context.register(DOFArray)
# https://github.com/python/mypy/issues/13040
def _with_actx_dofarray(ary: DOFArray, actx: ArrayContext) -> DOFArray:  # type: ignore[misc]
    return type(ary)(actx, ary.data)

# }}}


# {{{ nested containers

@with_container_arithmetic(bcast_obj_array=False,
        eq_comparison=False, rel_comparison=False,
        _cls_has_array_context_attr=True,
        _bcast_actx_array_type=False)
@dataclass_array_container
@dataclass(frozen=True)
class MyContainer:
    name: str
    mass: Union[DOFArray, np.ndarray]
    momentum: np.ndarray
    enthalpy: Union[DOFArray, np.ndarray]

    __array_ufunc__ = None

    @property
    def array_context(self):
        if isinstance(self.mass, np.ndarray):
            return next(iter(self.mass)).array_context
        else:
            return self.mass.array_context


@with_container_arithmetic(
        bcast_obj_array=False,
        bcast_container_types=(DOFArray, np.ndarray),
        matmul=True,
        rel_comparison=True,
        _cls_has_array_context_attr=True,
        _bcast_actx_array_type=False)
@dataclass_array_container
@dataclass(frozen=True)
class MyContainerDOFBcast:
    name: str
    mass: Union[DOFArray, np.ndarray]
    momentum: np.ndarray
    enthalpy: Union[DOFArray, np.ndarray]

    @property
    def array_context(self):
        if isinstance(self.mass, np.ndarray):
            return next(iter(self.mass)).array_context
        else:
            return self.mass.array_context


def _get_test_containers(actx, ambient_dim=2, shapes=50_000):
    from numbers import Number
    if isinstance(shapes, (Number, tuple)):
        shapes = [shapes]

    x = DOFArray(actx, tuple([
        actx.from_numpy(randn(shape, np.float64))
        for shape in shapes]))

    # pylint: disable=unexpected-keyword-arg, no-value-for-parameter
    dataclass_of_dofs = MyContainer(
            name="container",
            mass=x,
            momentum=make_obj_array([x] * ambient_dim),
            enthalpy=x)

    # pylint: disable=unexpected-keyword-arg, no-value-for-parameter
    bcast_dataclass_of_dofs = MyContainerDOFBcast(
            name="container",
            mass=x,
            momentum=make_obj_array([x] * ambient_dim),
            enthalpy=x)

    ary_dof = x
    ary_of_dofs = make_obj_array([x] * ambient_dim)
    mat_of_dofs = np.empty((ambient_dim, ambient_dim), dtype=object)
    for i in np.ndindex(mat_of_dofs.shape):
        mat_of_dofs[i] = x

    return (ary_dof, ary_of_dofs, mat_of_dofs, dataclass_of_dofs,
            bcast_dataclass_of_dofs)

# }}}


# {{{ assert_close_to_numpy*

def randn(shape, dtype):
    rng = np.random.default_rng()
    dtype = np.dtype(dtype)

    if shape == 0:
        ashape = 1
    else:
        ashape = shape

    if dtype.kind == "c":
        dtype = np.dtype(f"<f{dtype.itemsize // 2}")
        r = rng.standard_normal(ashape, dtype) \
            + 1j * rng.standard_normal(ashape, dtype)
    elif dtype.kind == "f":
        r = rng.standard_normal(ashape, dtype)
    elif dtype.kind == "i":
        r = rng.integers(0, 512, ashape, dtype)
    else:
        raise TypeError(dtype.kind)

    if shape == 0:
        return np.array(r[0])

    return r


def assert_close_to_numpy(actx, op, args):
    assert np.allclose(
            actx.to_numpy(
                op(actx.np, *[
                    actx.from_numpy(arg) if isinstance(arg, np.ndarray) else arg
                    for arg in args])),
            op(np, *args))


def assert_close_to_numpy_in_containers(actx, op, args):
    assert_close_to_numpy(actx, op, args)

    ref_result = op(np, *args)

    # {{{ test DOFArrays

    dofarray_args = [
            DOFArray(actx, (actx.from_numpy(arg),))
            if isinstance(arg, np.ndarray) else arg
            for arg in args]

    actx_result = op(actx.np, *dofarray_args)
    if isinstance(actx_result, DOFArray):
        actx_result = actx_result[0]

    assert np.allclose(actx.to_numpy(actx_result), ref_result)

    # }}}

    # {{{ test object arrays of DOFArrays

    obj_array_args = [
            make_obj_array([arg]) if isinstance(arg, DOFArray) else arg
            for arg in dofarray_args]

    obj_array_result = op(actx.np, *obj_array_args)
    if isinstance(obj_array_result, np.ndarray):
        obj_array_result = obj_array_result[0][0]

    assert np.allclose(actx.to_numpy(obj_array_result), ref_result)

    # }}}

# }}}


# {{{ np.function same as numpy

@pytest.mark.parametrize(("sym_name", "n_args", "dtype"), [
            # float only
            ("arctan2", 2, np.float64),
            ("minimum", 2, np.float64),
            ("maximum", 2, np.float64),
            ("where", 3, np.float64),
            ("min", 1, np.float64),
            ("max", 1, np.float64),
            ("any", 1, np.float64),
            ("all", 1, np.float64),
            ("arctan", 1, np.float64),

            # float + complex
            ("sin", 1, np.float64),
            ("sin", 1, np.complex128),
            ("exp", 1, np.float64),
            ("exp", 1, np.complex128),
            ("conj", 1, np.float64),
            ("conj", 1, np.complex128),
            ("vdot", 2, np.float64),
            ("vdot", 2, np.complex128),
            ("abs", 1, np.float64),
            ("abs", 1, np.complex128),
            ("sum", 1, np.float64),
            ("sum", 1, np.complex64),
            ("isnan", 1, np.float64),
            ])
def test_array_context_np_workalike(actx_factory, sym_name, n_args, dtype):
    actx = actx_factory()
    if not hasattr(actx.np, sym_name):
        pytest.skip(f"'{sym_name}' not implemented on '{type(actx).__name__}'")

    ndofs = 512
    args = [randn(ndofs, dtype) for i in range(n_args)]

    c_to_numpy_arc_functions = {
            "atan": "arctan",
            "atan2": "arctan2",
            }

    def evaluate(_np, *_args):
        func = getattr(_np, sym_name,
                getattr(_np, c_to_numpy_arc_functions.get(sym_name, sym_name)))

        return func(*_args)

    assert_close_to_numpy_in_containers(actx, evaluate, args)

    if sym_name in ["where", "min", "max", "any", "all", "conj", "vdot", "sum"]:
        pytest.skip(f"'{sym_name}' not supported on scalars")

    args = [randn(0, dtype)[()] for i in range(n_args)]
    assert_close_to_numpy(actx, evaluate, args)


@pytest.mark.parametrize(("sym_name", "n_args", "dtype"), [
            ("zeros_like", 1, np.float64),
            ("zeros_like", 1, np.complex128),
            ("ones_like", 1, np.float64),
            ("ones_like", 1, np.complex128),
            ])
def test_array_context_np_like(actx_factory, sym_name, n_args, dtype):
    actx = actx_factory()

    ndofs = 512
    args = [randn(ndofs, dtype) for i in range(n_args)]
    assert_close_to_numpy(
            actx, lambda _np, *_args: getattr(_np, sym_name)(*_args), args)

    for c in (42.0, *_get_test_containers(actx)):
        result = getattr(actx.np, sym_name)(c)
        result = actx.thaw(actx.freeze(result))

        if sym_name == "zeros_like":
            if np.isscalar(result):
                assert result == 0.0
            else:
                assert actx.to_numpy(actx.np.all(actx.np.equal(result, 0.0)))
        elif sym_name == "ones_like":
            if np.isscalar(result):
                assert result == 1.0
            else:
                assert actx.to_numpy(actx.np.all(actx.np.equal(result, 1.0)))
        else:
            raise ValueError(f"unknown method: '{sym_name}'")

# }}}


# {{{ array manipulations

def test_actx_stack(actx_factory):
    rng = np.random.default_rng()

    actx = actx_factory()

    ndofs = 5000
    args = [rng.normal(size=ndofs) for i in range(10)]

    assert_close_to_numpy_in_containers(
            actx, lambda _np, *_args: _np.stack(_args), args)


def test_actx_concatenate(actx_factory):
    rng = np.random.default_rng()
    actx = actx_factory()

    ndofs = 5000
    args = [rng.normal(size=ndofs) for i in range(10)]

    assert_close_to_numpy(
            actx, lambda _np, *_args: _np.concatenate(_args), args)


def test_actx_reshape(actx_factory):
    rng = np.random.default_rng()
    actx = actx_factory()

    for new_shape in [(3, 2), (3, -1), (6,), (-1,)]:
        assert_close_to_numpy(
                actx, lambda _np, *_args: _np.reshape(*_args),
                (rng.normal(size=(2, 3)), new_shape))


def test_actx_ravel(actx_factory):
    from numpy.random import default_rng
    actx = actx_factory()
    rng = default_rng()
    ndim = rng.integers(low=1, high=6)
    shape = tuple(rng.integers(2, 7, ndim))

    assert_close_to_numpy(actx, lambda _np, ary: _np.ravel(ary),
                          (rng.random(shape),))

# }}}


# {{{ arithmetic same as numpy

def test_dof_array_arithmetic_same_as_numpy(actx_factory):
    rng = np.random.default_rng()
    actx = actx_factory()

    ndofs = 50_000

    def get_real(ary):
        return ary.real

    def get_imag(ary):
        return ary.imag

    import operator
    from random import randrange, uniform

    from pytools import generate_nonnegative_integer_tuples_below as gnitb
    for op_func, n_args, use_integers in [
            (operator.add, 2, False),
            (operator.sub, 2, False),
            (operator.mul, 2, False),
            (operator.truediv, 2, False),
            (operator.pow, 2, False),
            # FIXME pyopencl.Array doesn't do mod.
            # (operator.mod, 2, True),
            # (operator.mod, 2, False),
            # (operator.imod, 2, True),
            # (operator.imod, 2, False),
            # FIXME: Two outputs
            # (divmod, 2, False),

            (operator.iadd, 2, False),
            (operator.isub, 2, False),
            (operator.imul, 2, False),
            (operator.itruediv, 2, False),

            (operator.and_, 2, True),
            (operator.xor, 2, True),
            (operator.or_, 2, True),

            (operator.iand, 2, True),
            (operator.ixor, 2, True),
            (operator.ior, 2, True),

            (operator.ge, 2, False),
            (operator.lt, 2, False),
            (operator.gt, 2, False),
            (operator.eq, 2, True),
            (operator.ne, 2, True),

            (operator.pos, 1, False),
            (operator.neg, 1, False),
            (operator.abs, 1, False),

            (get_real, 1, False),
            (get_imag, 1, False),
            ]:
        for is_array_flags in gnitb(2, n_args):
            if sum(is_array_flags) == 0:
                # all scalars, no need to test
                continue

            if is_array_flags[0] == 0 and op_func in [
                    operator.iadd, operator.isub,
                    operator.imul, operator.itruediv,
                    operator.iand, operator.ixor, operator.ior,
                    ]:
                # can't do in place operations with a scalar lhs
                continue

            if op_func == operator.ge:
                op_func_actx = actx.np.greater_equal
            elif op_func == operator.lt:
                op_func_actx = actx.np.less
            elif op_func == operator.gt:
                op_func_actx = actx.np.greater
            elif op_func == operator.eq:
                op_func_actx = actx.np.equal
            elif op_func == operator.ne:
                op_func_actx = actx.np.not_equal
            else:
                op_func_actx = op_func

            args = [
                    (0.5+rng.uniform(size=ndofs)
                        if not use_integers else
                        rng.integers(3, 200, size=ndofs))

                    if is_array_flag else
                    (uniform(0.5, 2)
                        if not use_integers
                        else randrange(3, 200))
                    for is_array_flag in is_array_flags]

            # {{{ get reference numpy result

            # make a copy for the in place operators
            ref_args = [
                    arg.copy() if isinstance(arg, np.ndarray) else arg
                    for arg in args]
            ref_result = op_func(*ref_args)

            # }}}

            # {{{ test DOFArrays

            actx_args = [
                    DOFArray(actx, (actx.from_numpy(arg),))
                    if isinstance(arg, np.ndarray) else arg
                    for arg in args]

            actx_result = actx.to_numpy(op_func_actx(*actx_args)[0])

            assert np.allclose(actx_result, ref_result)

            # }}}

            # {{{ test object arrays of DOFArrays

            # It would be very nice if comparisons on object arrays behaved
            # consistently with everything else. Alas, they do not. Instead:
            #
            # 0.5 < obj_array(DOFArray) -> obj_array([True])
            #
            # because hey, 0.5 < DOFArray returned something truthy.

            if op_func not in [
                    operator.eq, operator.ne,
                    operator.le, operator.lt,
                    operator.ge, operator.gt,

                    operator.iadd, operator.isub,
                    operator.imul, operator.itruediv,
                    operator.iand, operator.ixor, operator.ior,

                    # All Python objects are real-valued, right?
                    get_imag,
                    ]:
                obj_array_args = [
                        make_obj_array([arg]) if isinstance(arg, DOFArray) else arg
                        for arg in actx_args]

                obj_array_result = actx.to_numpy(
                        op_func_actx(*obj_array_args)[0][0])

                assert np.allclose(obj_array_result, ref_result)

            # }}}

# }}}


# {{{ reductions same as numpy

@pytest.mark.parametrize("op", ["sum", "min", "max"])
def test_reductions_same_as_numpy(actx_factory, op):
    rng = np.random.default_rng()
    actx = actx_factory()

    ary = rng.normal(size=3000)
    np_red = getattr(np, op)(ary)
    actx_red = getattr(actx.np, op)(actx.from_numpy(ary))
    actx_red = actx.to_numpy(actx_red)

    from numbers import Number

    if isinstance(actx, PyOpenCLArrayContext) and (not actx._force_device_scalars):
        assert isinstance(actx_red, Number)
    else:
        assert actx_red.shape == ()

    assert np.allclose(np_red, actx_red)


@pytest.mark.parametrize("sym_name", ["any", "all"])
def test_any_all_same_as_numpy(actx_factory, sym_name):
    actx = actx_factory()
    if not hasattr(actx.np, sym_name):
        pytest.skip(f"'{sym_name}' not implemented on '{type(actx).__name__}'")

    rng = np.random.default_rng()
    ary_any = rng.integers(0, 2, 512)
    ary_all = np.ones(512)

    assert_close_to_numpy_in_containers(actx,
                lambda _np, *_args: getattr(_np, sym_name)(*_args), [ary_any])
    assert_close_to_numpy_in_containers(actx,
                lambda _np, *_args: getattr(_np, sym_name)(*_args), [ary_all])
    assert_close_to_numpy_in_containers(actx,
                lambda _np, *_args: getattr(_np, sym_name)(*_args), [1 - ary_all])


def test_array_equal(actx_factory):
    actx = actx_factory()

    sym_name = "array_equal"
    if not hasattr(actx.np, sym_name):
        pytest.skip(f"'{sym_name}' not implemented on '{type(actx).__name__}'")

    rng = np.random.default_rng()
    ary = rng.integers(0, 2, 512)
    ary_copy = ary.copy()
    ary_diff_values = np.ones(512)
    ary_diff_shape = np.ones(511)
    ary_diff_type = DOFArray(actx, (np.ones(512),))

    # Equal
    assert_close_to_numpy_in_containers(actx,
        lambda _np, *_args: getattr(_np, sym_name)(*_args), [ary, ary_copy])

    # Different values
    assert_close_to_numpy_in_containers(actx,
        lambda _np, *_args: getattr(_np, sym_name)(*_args), [ary, ary_diff_values])

    # Different shapes
    assert_close_to_numpy_in_containers(actx,
        lambda _np, *_args: getattr(_np, sym_name)(*_args), [ary, ary_diff_shape])

    # Different types
    assert not actx.to_numpy(actx.np.array_equal(ary, ary_diff_type))

    # Empty
    ary_empty = np.empty((5, 0), dtype=object)
    ary_empty_copy = ary_empty.copy()
    assert actx.to_numpy(actx.np.array_equal(ary_empty, ary_empty_copy))


# }}}


# {{{ test array context einsum

@pytest.mark.parametrize("spec", [
    "ij->ij",
    "ij->ji",
    "ii->i",
])
def test_array_context_einsum_array_manipulation(actx_factory, spec):
    actx = actx_factory()
    rng = np.random.default_rng()

    mat = actx.from_numpy(rng.normal(size=(10, 10)))
    res = actx.to_numpy(actx.einsum(spec, mat))
    ans = np.einsum(spec, actx.to_numpy(mat))
    assert np.allclose(res, ans)


@pytest.mark.parametrize("spec", [
    "ij,ij->ij",
    "ij,ji->ij",
    "ij,kj->ik",
])
def test_array_context_einsum_array_matmatprods(actx_factory, spec):
    actx = actx_factory()
    rng = np.random.default_rng()

    mat_a = actx.from_numpy(rng.normal(size=(5, 5)))
    mat_b = actx.from_numpy(rng.normal(size=(5, 5)))
    res = actx.to_numpy(actx.einsum(spec, mat_a, mat_b))
    ans = np.einsum(spec, actx.to_numpy(mat_a), actx.to_numpy(mat_b))
    assert np.allclose(res, ans)


@pytest.mark.parametrize("spec", [
    "im,mj,k->ijk"
])
def test_array_context_einsum_array_tripleprod(actx_factory, spec):
    actx = actx_factory()
    rng = np.random.default_rng()

    mat_a = actx.from_numpy(rng.normal(size=(7, 5)))
    mat_b = actx.from_numpy(rng.normal(size=(5, 7)))
    vec = actx.from_numpy(rng.normal(size=(7)))
    res = actx.to_numpy(actx.einsum(spec, mat_a, mat_b, vec))
    ans = np.einsum(spec,
                    actx.to_numpy(mat_a),
                    actx.to_numpy(mat_b),
                    actx.to_numpy(vec))
    assert np.allclose(res, ans)

# }}}


# {{{ array container classes for test


def test_container_map_on_device_scalar(actx_factory):
    actx = actx_factory()

    expected_sizes = [1, 2, 4, 4, 4]
    arys = _get_test_containers(actx, shapes=0)
    arys += (np.pi,)

    from arraycontext import (
        map_array_container,
        map_reduce_array_container,
        rec_map_array_container,
        rec_map_reduce_array_container,
    )

    for size, ary in zip(expected_sizes, arys[:-1]):
        result = map_array_container(lambda x: x, ary)
        assert actx.to_numpy(actx.np.array_equal(result, ary))
        result = rec_map_array_container(lambda x: x, ary)
        assert actx.to_numpy(actx.np.array_equal(result, ary))

        result = map_reduce_array_container(sum, np.size, ary)
        assert result == size
        result = rec_map_reduce_array_container(sum, np.size, ary)
        assert result == size


def test_container_map(actx_factory):
    actx = actx_factory()
    ary_dof, ary_of_dofs, mat_of_dofs, dc_of_dofs, _bcast_dc_of_dofs = \
            _get_test_containers(actx)

    # {{{ check

    def _check_allclose(f, arg1, arg2, atol=2.0e-14):
        from arraycontext import NotAnArrayContainerError
        try:
            arg1_iterable = serialize_container(arg1)
            arg2_iterable = serialize_container(arg2)
        except NotAnArrayContainerError:
            assert np.linalg.norm(actx.to_numpy(f(arg1) - arg2)) < atol
        else:
            arg1_subarrays = [
                subarray for _, subarray in arg1_iterable]
            arg2_subarrays = [
                subarray for _, subarray in arg2_iterable]
            for subarray1, subarray2 in zip(arg1_subarrays, arg2_subarrays):
                _check_allclose(f, subarray1, subarray2)

    def func(x):
        return x + 1

    from arraycontext import rec_map_array_container
    result = rec_map_array_container(func, 1)
    assert result == 2

    for ary in [ary_dof, ary_of_dofs, mat_of_dofs, dc_of_dofs]:
        result = rec_map_array_container(func, ary)
        _check_allclose(func, ary, result)

    from arraycontext import mapped_over_array_containers

    @mapped_over_array_containers
    def mapped_func(x):
        return func(x)

    for ary in [ary_dof, ary_of_dofs, mat_of_dofs, dc_of_dofs]:
        result = mapped_func(ary)
        _check_allclose(func, ary, result)

    @mapped_over_array_containers(leaf_class=DOFArray)
    def check_leaf(x):
        assert isinstance(x, DOFArray)

    for ary in [ary_dof, ary_of_dofs, mat_of_dofs, dc_of_dofs]:
        check_leaf(ary)

    # }}}


def test_container_multimap(actx_factory):
    actx = actx_factory()
    ary_dof, ary_of_dofs, mat_of_dofs, dc_of_dofs, _bcast_dc_of_dofs = \
            _get_test_containers(actx)

    # {{{ check

    def _check_allclose(f, arg1, arg2, atol=2.0e-14):
        from arraycontext import NotAnArrayContainerError
        try:
            arg1_iterable = serialize_container(arg1)
            arg2_iterable = serialize_container(arg2)
        except NotAnArrayContainerError:
            assert np.linalg.norm(actx.to_numpy(f(arg1) - arg2)) < atol
        else:
            arg1_subarrays = [
                subarray for _, subarray in arg1_iterable]
            arg2_subarrays = [
                subarray for _, subarray in arg2_iterable]
            for subarray1, subarray2 in zip(arg1_subarrays, arg2_subarrays):
                _check_allclose(f, subarray1, subarray2)

    def func_all_scalar(x, y):
        return x + y

    def func_first_scalar(x, subary):
        return x + subary

    def func_multiple_scalar(a, subary1, b, subary2):
        return a * subary1 + b * subary2

    from arraycontext import rec_multimap_array_container
    result = rec_multimap_array_container(func_all_scalar, 1, 2)
    assert result == 3

    for ary in [ary_dof, ary_of_dofs, mat_of_dofs, dc_of_dofs]:
        result = rec_multimap_array_container(func_first_scalar, 1, ary)
        _check_allclose(lambda x: 1 + x, ary, result)

        result = rec_multimap_array_container(func_multiple_scalar, 2, ary, 2, ary)
        _check_allclose(lambda x: 4 * x, ary, result)

    from arraycontext import multimapped_over_array_containers

    @multimapped_over_array_containers
    def mapped_func(a, subary1, b, subary2):
        return func_multiple_scalar(a, subary1, b, subary2)

    for ary in [ary_dof, ary_of_dofs, mat_of_dofs, dc_of_dofs]:
        result = mapped_func(2, ary, 2, ary)
        _check_allclose(lambda x: 4 * x, ary, result)

    @multimapped_over_array_containers(leaf_class=DOFArray)
    def check_leaf(a, subary1, b, subary2):
        assert isinstance(subary1, DOFArray)
        assert isinstance(subary2, DOFArray)

    for ary in [ary_dof, ary_of_dofs, mat_of_dofs, dc_of_dofs]:
        check_leaf(2, ary, 2, ary)

    with pytest.raises(AssertionError):
        rec_multimap_array_container(func_multiple_scalar, 2, ary_dof, 2, dc_of_dofs)

    # }}}


def test_container_arithmetic(actx_factory):
    actx = actx_factory()
    ary_dof, ary_of_dofs, mat_of_dofs, dc_of_dofs, bcast_dc_of_dofs = \
            _get_test_containers(actx)

    # {{{ check

    def _check_allclose(f, arg1, arg2, atol=5.0e-14):
        assert np.linalg.norm(actx.to_numpy(f(arg1) - arg2)) < atol

    from arraycontext import rec_multimap_array_container
    for ary in [ary_dof, ary_of_dofs, mat_of_dofs, dc_of_dofs]:
        rec_multimap_array_container(
                partial(_check_allclose, lambda x: 3 * x),
                ary, 2 * ary + ary)
        rec_multimap_array_container(
                partial(_check_allclose, lambda x: actx.np.sin(x)),
                ary, actx.np.sin(ary))

    with pytest.raises(TypeError):
        ary_of_dofs + dc_of_dofs

    if not isinstance(actx, NumpyArrayContext):
        with pytest.raises(TypeError):
            dc_of_dofs + ary_of_dofs

    with pytest.raises(TypeError):
        ary_dof + dc_of_dofs

    with pytest.raises(TypeError):
        dc_of_dofs + ary_dof

    bcast_result = ary_dof + bcast_dc_of_dofs
    bcast_dc_of_dofs + ary_dof

    assert actx.to_numpy(actx.np.linalg.norm(bcast_result.mass
                                             - 2*ary_of_dofs)) < 1e-8

    mock_gradient = MyContainerDOFBcast(
            name="yo",
            mass=ary_of_dofs,
            momentum=mat_of_dofs,
            enthalpy=ary_of_dofs)

    grad_matvec_result = mock_gradient @ ary_of_dofs
    assert isinstance(grad_matvec_result.mass, DOFArray)
    assert grad_matvec_result.momentum.shape == ary_of_dofs.shape

    assert actx.to_numpy(actx.np.linalg.norm(
        grad_matvec_result.mass - sum(ary_of_dofs**2)
        )) < 1e-8

    # }}}


def test_container_freeze_thaw(actx_factory):
    actx = actx_factory()
    ary_dof, ary_of_dofs, mat_of_dofs, dc_of_dofs, _bcast_dc_of_dofs = \
            _get_test_containers(actx)

    # {{{ check

    from arraycontext import (
        get_container_context_opt,
        get_container_context_recursively_opt,
    )

    assert get_container_context_opt(ary_of_dofs) is None
    assert get_container_context_opt(mat_of_dofs) is None
    assert get_container_context_opt(ary_dof) is actx
    assert get_container_context_opt(dc_of_dofs) is actx

    assert get_container_context_recursively_opt(ary_of_dofs) is actx
    assert get_container_context_recursively_opt(mat_of_dofs) is actx

    for ary in [ary_dof, ary_of_dofs, mat_of_dofs, dc_of_dofs]:
        frozen_ary = actx.freeze(ary)
        thawed_ary = actx.thaw(frozen_ary)
        frozen_ary = actx.freeze(thawed_ary)

        assert get_container_context_recursively_opt(frozen_ary) is None
        assert get_container_context_recursively_opt(thawed_ary) is actx

    actx2 = actx.clone()

    ary_dof_frozen = actx.freeze(ary_dof)
    with pytest.raises(ValueError) as exc_info:
        ary_dof + ary_dof_frozen

    assert "frozen" in str(exc_info.value)

    ary_dof_2 = actx2.thaw(actx.freeze(ary_dof))

    with pytest.raises(ValueError):
        ary_dof + ary_dof_2

    # }}}


@pytest.mark.parametrize("ord", [2, np.inf])
def test_container_norm(actx_factory, ord):
    actx = actx_factory()

    from pytools.obj_array import make_obj_array
    c = MyContainer(name="hey", mass=1, momentum=make_obj_array([2, 3]), enthalpy=5)
    n1 = actx.np.linalg.norm(make_obj_array([c, c]), ord)
    n2 = np.linalg.norm([1, 2, 3, 5]*2, ord)

    assert abs(n1 - n2) < 1e-12

# }}}


# {{{ test flatten and unflatten

@pytest.mark.parametrize("shapes", [
    0,                          # tests device scalars when flattening
    512,
    [(128, 67)],
    [(127, 67), (18, 0)],       # tests 0-sized arrays
    [(64, 7), (154, 12)]
    ])
def test_flatten_array_container(actx_factory, shapes):
    actx = actx_factory()

    from arraycontext import flatten, unflatten
    arys = _get_test_containers(actx, shapes=shapes)

    for ary in arys:
        flat = flatten(ary, actx)
        assert flat.ndim == 1

        ary_roundtrip = unflatten(ary, flat, actx)

        from arraycontext import rec_multimap_reduce_array_container
        assert rec_multimap_reduce_array_container(
                np.prod,
                lambda x, y: x.shape == y.shape,
                ary, ary_roundtrip)

        assert actx.to_numpy(
                actx.np.linalg.norm(ary - ary_roundtrip)
                ) < 1.0e-15

    # {{{ complex to real

    if isinstance(shapes, (int, tuple)):
        shapes = [shapes]

    ary = DOFArray(actx, tuple([
        actx.from_numpy(randn(shape, np.float64))
        for shape in shapes]))

    template = DOFArray(actx, tuple([
        actx.from_numpy(randn(shape, np.complex128))
        for shape in shapes]))

    flat = flatten(ary, actx)
    ary_roundtrip = unflatten(template, flat, actx, strict=False)

    assert actx.to_numpy(
            actx.np.linalg.norm(ary - ary_roundtrip)
            ) < 1.0e-15

    # }}}


def _checked_flatten(ary, actx, leaf_class=None):
    from arraycontext import flat_size_and_dtype, flatten
    result = flatten(ary, actx, leaf_class=leaf_class)

    if leaf_class is None:
        size, dtype = flat_size_and_dtype(ary)
        assert result.shape == (size,)
        assert result.dtype == dtype

    return result


def test_flatten_array_container_failure(actx_factory):
    actx = actx_factory()

    from arraycontext import unflatten
    ary = _get_test_containers(actx, shapes=512)[0]
    flat_ary = _checked_flatten(ary, actx)

    if not isinstance(actx, NumpyArrayContext):
        with pytest.raises(TypeError):
<<<<<<< HEAD
            # cannot unflatten from a numpy array
=======
            # cannot unflatten from a numpy array (except for numpy actx)
>>>>>>> d567ad72
            unflatten(ary, actx.to_numpy(flat_ary), actx)

    with pytest.raises(ValueError):
        # cannot unflatten non-flat arrays
        unflatten(ary, flat_ary.reshape(2, -1), actx)

    with pytest.raises(ValueError):
        # cannot unflatten partially
        unflatten(ary, flat_ary[:-1], actx)


def test_flatten_with_leaf_class(actx_factory):
    actx = actx_factory()

    arys = _get_test_containers(actx, shapes=512)

    flat = _checked_flatten(arys[0], actx, leaf_class=DOFArray)
    assert isinstance(flat, actx.array_types)
    assert flat.shape == (arys[0].size,)

    flat = _checked_flatten(arys[1], actx, leaf_class=DOFArray)
    assert isinstance(flat, np.ndarray) and flat.dtype == object
    assert all(isinstance(entry, actx.array_types) for entry in flat)
    assert all(entry.shape == (arys[0].size,) for entry in flat)

    flat = _checked_flatten(arys[3], actx, leaf_class=DOFArray)
    assert isinstance(flat, MyContainer)
    assert isinstance(flat.mass, actx.array_types)
    assert flat.mass.shape == (arys[3].mass.size,)
    assert isinstance(flat.enthalpy, actx.array_types)
    assert flat.enthalpy.shape == (arys[3].enthalpy.size,)
    assert all(isinstance(entry, actx.array_types) for entry in flat.momentum)

# }}}


# {{{ test from_numpy and to_numpy

def test_numpy_conversion(actx_factory):
    from arraycontext import NumpyArrayContext

    actx = actx_factory()
    if isinstance(actx, NumpyArrayContext):
        pytest.skip("Irrelevant tests for NumpyArrayContext")

    rng = np.random.default_rng()

    nelements = 42
    ac = MyContainer(
            name="test_numpy_conversion",
            mass=rng.uniform(size=(nelements, nelements)),
            momentum=make_obj_array([rng.uniform(size=nelements) for _ in range(3)]),
            enthalpy=np.array(rng.uniform()),
            )

    ac_actx = actx.from_numpy(ac)
    ac_roundtrip = actx.to_numpy(ac_actx)

    assert np.allclose(ac.mass, ac_roundtrip.mass)
    assert np.allclose(ac.momentum[0], ac_roundtrip.momentum[0])

    if not isinstance(actx, NumpyArrayContext):
        from dataclasses import replace
        ac_with_cl = replace(ac, enthalpy=ac_actx.mass)
        with pytest.raises(TypeError):
            actx.from_numpy(ac_with_cl)

        with pytest.raises(TypeError):
            actx.from_numpy(ac_actx)

        with pytest.raises(TypeError):
            actx.to_numpy(ac)

# }}}


# {{{ test actx.np.linalg.norm

@pytest.mark.parametrize("norm_ord", [2, np.inf])
def test_norm_complex(actx_factory, norm_ord):
    actx = actx_factory()
    a = randn(2000, np.complex128)

    norm_a_ref = np.linalg.norm(a, norm_ord)
    norm_a = actx.np.linalg.norm(actx.from_numpy(a), norm_ord)

    norm_a = actx.to_numpy(norm_a)

    assert abs(norm_a_ref - norm_a)/norm_a < 1e-13


@pytest.mark.parametrize("ndim", [1, 2, 3, 4, 5])
def test_norm_ord_none(actx_factory, ndim):
    actx = actx_factory()

    from numpy.random import default_rng

    rng = default_rng()
    shape = tuple(rng.integers(2, 7, ndim))

    a = rng.random(shape)

    norm_a_ref = np.linalg.norm(a, ord=None)
    norm_a = actx.np.linalg.norm(actx.from_numpy(a), ord=None)

    np.testing.assert_allclose(actx.to_numpy(norm_a), norm_a_ref)

# }}}


# {{{ test_actx_compile helpers

@with_container_arithmetic(bcast_obj_array=True, rel_comparison=True)
@dataclass_array_container
@dataclass(frozen=True)
class Velocity2D:
    u: ArrayContainer
    v: ArrayContainer
    array_context: ArrayContext


@with_array_context.register(Velocity2D)
# https://github.com/python/mypy/issues/13040
def _with_actx_velocity_2d(ary, actx):  # type: ignore[misc]
    return type(ary)(ary.u, ary.v, actx)


def scale_and_orthogonalize(alpha, vel):
    from arraycontext import rec_map_array_container
    actx = vel.array_context
    scaled_vel = rec_map_array_container(lambda x: alpha * x,
                                         vel)
    return Velocity2D(-scaled_vel.v, scaled_vel.u, actx)


def test_actx_compile(actx_factory):
    actx = actx_factory()
    rng = np.random.default_rng()

    compiled_rhs = actx.compile(scale_and_orthogonalize)

    v_x = rng.uniform(size=10)
    v_y = rng.uniform(size=10)

    vel = actx.from_numpy(Velocity2D(v_x, v_y, actx))

    scaled_speed = compiled_rhs(np.float64(3.14), vel)

    result = actx.to_numpy(scaled_speed)
    np.testing.assert_allclose(result.u, -3.14*v_y)
    np.testing.assert_allclose(result.v, 3.14*v_x)


def test_actx_compile_python_scalar(actx_factory):
    actx = actx_factory()
    rng = np.random.default_rng()

    compiled_rhs = actx.compile(scale_and_orthogonalize)

    v_x = rng.uniform(size=10)
    v_y = rng.uniform(size=10)

    vel = actx.from_numpy(Velocity2D(v_x, v_y, actx))

    scaled_speed = compiled_rhs(3.14, vel)

    result = actx.to_numpy(scaled_speed)
    np.testing.assert_allclose(result.u, -3.14*v_y)
    np.testing.assert_allclose(result.v, 3.14*v_x)


def test_actx_compile_kwargs(actx_factory):
    actx = actx_factory()
    rng = np.random.default_rng()

    compiled_rhs = actx.compile(scale_and_orthogonalize)

    v_x = rng.uniform(size=10)
    v_y = rng.uniform(size=10)

    vel = actx.from_numpy(Velocity2D(v_x, v_y, actx))

    scaled_speed = compiled_rhs(3.14, vel=vel)

    result = actx.to_numpy(scaled_speed)
    np.testing.assert_allclose(result.u, -3.14*v_y)
    np.testing.assert_allclose(result.v, 3.14*v_x)


def test_actx_compile_with_tuple_output_keys(actx_factory):
    # arraycontext.git<=3c9aee68 would fail due to a bug in output
    # key stringification logic.
    from arraycontext import from_numpy, to_numpy
    actx = actx_factory()
    rng = np.random.default_rng()

    def my_rhs(scale, vel):
        result = np.empty((1, 1), dtype=object)
        result[0, 0] = scale_and_orthogonalize(scale, vel)
        return result

    compiled_rhs = actx.compile(my_rhs)

    v_x = rng.uniform(size=10)
    v_y = rng.uniform(size=10)

    vel = from_numpy(Velocity2D(v_x, v_y, actx), actx)

    scaled_speed = compiled_rhs(3.14, vel=vel)

    result = to_numpy(scaled_speed, actx)[0, 0]
    np.testing.assert_allclose(result.u, -3.14*v_y)
    np.testing.assert_allclose(result.v, 3.14*v_x)

# }}}


# {{{ test_container_equality

def test_container_equality(actx_factory):
    actx = actx_factory()

    ary_dof, _, _, _dc_of_dofs, bcast_dc_of_dofs = \
            _get_test_containers(actx)
    _, _, _, _dc_of_dofs_2, bcast_dc_of_dofs_2 = \
            _get_test_containers(actx)

    # MyContainer sets eq_comparison to False, so equality comparison should
    # not succeed.
    dc = MyContainer(name="yoink", mass=ary_dof, momentum=None, enthalpy=None)
    dc2 = MyContainer(name="yoink", mass=ary_dof, momentum=None, enthalpy=None)
    assert dc != dc2

    assert isinstance(actx.np.equal(bcast_dc_of_dofs, bcast_dc_of_dofs_2),
                      MyContainerDOFBcast)

# }}}


# {{{ test_leaf_array_type_broadcasting

@with_container_arithmetic(
    bcast_obj_array=True,
    rel_comparison=True,
    _cls_has_array_context_attr=True,
    _bcast_actx_array_type=False)
@dataclass_array_container
@dataclass(frozen=True)
class Foo:
    u: DOFArray

<<<<<<< HEAD
    __array_priority__ = 1  # disallow numpy arithmetic to take precedence
=======
    # prevent numpy arithmetic from taking precedence
    __array_ufunc__ = None
>>>>>>> d567ad72

    @property
    def array_context(self):
        return self.u.array_context


def test_leaf_array_type_broadcasting(actx_factory):
    # test support for https://github.com/inducer/arraycontext/issues/49
    actx = actx_factory()

<<<<<<< HEAD
    if isinstance(actx, NumpyArrayContext):
        pytest.skip("NumpyArrayContext has no leaf array type broadcasting support")

    foo = Foo(DOFArray(actx, (actx.zeros(3, dtype=np.float64) + 41, )))
=======
    dof_ary = DOFArray(actx, (actx.np.zeros(3, dtype=np.float64) + 41, ))
    foo = Foo(dof_ary)
>>>>>>> d567ad72
    bar = foo + 4

    bcast = partial(BcastUntilActxArray, actx)

    actx_ary = actx.from_numpy(4*np.ones((3, )))
    with pytest.raises(TypeError):
        foo + actx_ary

    baz = foo + Bcast2(actx_ary)
    qux = Bcast2(actx_ary) + foo

    np.testing.assert_allclose(actx.to_numpy(bar.u[0]),
                               actx.to_numpy(baz.u[0]))

    np.testing.assert_allclose(actx.to_numpy(bar.u[0]),
                               actx.to_numpy(qux.u[0]))

    baz = foo + bcast(actx_ary)
    qux = bcast(actx_ary) + foo

    np.testing.assert_allclose(actx.to_numpy(bar.u[0]),
                               actx.to_numpy(baz.u[0]))

    np.testing.assert_allclose(actx.to_numpy(bar.u[0]),
                               actx.to_numpy(qux.u[0]))

    mc = MyContainer(
         name="hi",
         mass=dof_ary,
         momentum=make_obj_array([dof_ary, dof_ary]),
         enthalpy=dof_ary)

    with pytest.raises(TypeError):
        mc_op = mc + actx_ary

    mom_op = mc.momentum + Bcast1(actx_ary)
    np.testing.assert_allclose(45, actx.to_numpy(mom_op[0][0]))

    mc_op = mc + Bcast2(actx_ary)
    np.testing.assert_allclose(45, actx.to_numpy(mc_op.mass[0]))
    np.testing.assert_allclose(45, actx.to_numpy(mc_op.momentum[1][0]))

    mom_op = mc.momentum + bcast(actx_ary)
    np.testing.assert_allclose(45, actx.to_numpy(mom_op[0][0]))

    mc_op = mc + bcast(actx_ary)
    np.testing.assert_allclose(45, actx.to_numpy(mc_op.mass[0]))
    np.testing.assert_allclose(45, actx.to_numpy(mc_op.momentum[1][0]))

    def _actx_allows_scalar_broadcast(actx):
        if not isinstance(actx, PyOpenCLArrayContext):
            return True
        else:
            import pyopencl as cl

            # See https://github.com/inducer/pyopencl/issues/498
            return cl.version.VERSION > (2021, 2, 5)

    if _actx_allows_scalar_broadcast(actx):
        with pytest.raises(TypeError):
            foo + actx.from_numpy(np.array(4))

        quuz = Bcast2(actx.from_numpy(np.array(4))) + foo
        quux = foo + Bcast2(actx.from_numpy(np.array(4)))

        np.testing.assert_allclose(actx.to_numpy(bar.u[0]),
                                   actx.to_numpy(quux.u[0]))

        np.testing.assert_allclose(actx.to_numpy(bar.u[0]),
                                   actx.to_numpy(quuz.u[0]))

        quuz = bcast(actx.from_numpy(np.array(4))) + foo
        quux = foo + bcast(actx.from_numpy(np.array(4)))

        np.testing.assert_allclose(actx.to_numpy(bar.u[0]),
                                   actx.to_numpy(quux.u[0]))

        np.testing.assert_allclose(actx.to_numpy(bar.u[0]),
                                   actx.to_numpy(quuz.u[0]))
# }}}


# {{{ test outer product

def test_outer(actx_factory):
    actx = actx_factory()

    a_dof, a_ary_of_dofs, _, _, a_bcast_dc_of_dofs = _get_test_containers(actx)

    b_dof = a_dof + 1
    b_ary_of_dofs = a_ary_of_dofs + 1
    b_bcast_dc_of_dofs = a_bcast_dc_of_dofs + 1

    from arraycontext import outer

    def equal(a, b):
        return actx.to_numpy(actx.np.array_equal(a, b))

    # Two scalars
    assert equal(outer(a_dof, b_dof), a_dof*b_dof)

    # Scalar and vector
    assert equal(outer(a_dof, b_ary_of_dofs), a_dof*b_ary_of_dofs)

    # Vector and scalar
    assert equal(outer(a_ary_of_dofs, b_dof), a_ary_of_dofs*b_dof)

    # Two vectors
    assert equal(
        outer(a_ary_of_dofs, b_ary_of_dofs),
        np.outer(a_ary_of_dofs, b_ary_of_dofs))

    # Scalar and array container
    assert equal(
        outer(a_dof, b_bcast_dc_of_dofs),
        a_dof*b_bcast_dc_of_dofs)

    # Array container and scalar
    assert equal(
        outer(a_bcast_dc_of_dofs, b_dof),
        a_bcast_dc_of_dofs*b_dof)

    # Vector and array container
    assert equal(
        outer(a_ary_of_dofs, b_bcast_dc_of_dofs),
        make_obj_array([a_i*b_bcast_dc_of_dofs for a_i in a_ary_of_dofs]))

    # Array container and vector
    assert equal(
        outer(a_bcast_dc_of_dofs, b_ary_of_dofs),
        MyContainerDOFBcast(
            name="container",
            mass=a_bcast_dc_of_dofs.mass*b_ary_of_dofs,
            momentum=np.outer(a_bcast_dc_of_dofs.momentum, b_ary_of_dofs),
            enthalpy=a_bcast_dc_of_dofs.enthalpy*b_ary_of_dofs))

    # Two array containers
    assert equal(
        outer(a_bcast_dc_of_dofs, b_bcast_dc_of_dofs),
        MyContainerDOFBcast(
            name="container",
            mass=a_bcast_dc_of_dofs.mass*b_bcast_dc_of_dofs.mass,
            momentum=np.outer(
                a_bcast_dc_of_dofs.momentum,
                b_bcast_dc_of_dofs.momentum),
            enthalpy=a_bcast_dc_of_dofs.enthalpy*b_bcast_dc_of_dofs.enthalpy))

# }}}


# {{{ test_array_container_with_numpy

@with_container_arithmetic(bcast_obj_array=True, rel_comparison=True)
@dataclass_array_container
@dataclass(frozen=True)
class ArrayContainerWithNumpy:
    u: np.ndarray
    v: DOFArray


def test_array_container_with_numpy(actx_factory):
    actx = actx_factory()

    mystate = ArrayContainerWithNumpy(
            u=np.zeros(10),
            v=DOFArray(actx, (actx.from_numpy(np.zeros(42)),)),
            )

    from arraycontext import rec_map_array_container
    rec_map_array_container(lambda x: x, mystate)


# }}}


# {{{ test_actx_compile_on_pure_array_return

def test_actx_compile_on_pure_array_return(actx_factory):
    def _twice(x):
        return 2 * x

    actx = actx_factory()
    ones = actx.thaw(actx.freeze(
        actx.np.zeros(shape=(10, 4), dtype=np.float64) + 1
        ))
    np.testing.assert_allclose(actx.to_numpy(_twice(ones)),
                               actx.to_numpy(actx.compile(_twice)(ones)))

# }}}


# {{{ test_taggable_cl_array_tags

@dataclass(frozen=True)
class MySampleTag(Tag):
    pass


def test_taggable_cl_array_tags(actx_factory):
    actx = actx_factory()
    if not isinstance(actx, PyOpenCLArrayContext):
        pytest.skip(f"not relevant for '{type(actx).__name__}'")

    import pyopencl.array as cl_array
    ary = cl_array.to_device(actx.queue, np.zeros((32, 7)))

    # {{{ check tags are set

    from arraycontext.impl.pyopencl.taggable_cl_array import to_tagged_cl_array
    tagged_ary = to_tagged_cl_array(ary, axes=None,
                                    tags=frozenset((MySampleTag(),)))

    assert tagged_ary.base_data is ary.base_data
    assert tagged_ary.tags == frozenset((MySampleTag(),))

    # }}}

    # {{{ check tags are appended

    from arraycontext import ElementwiseMapKernelTag
    tagged_ary = to_tagged_cl_array(tagged_ary, axes=None,
                                    tags=frozenset((ElementwiseMapKernelTag(),)))

    assert tagged_ary.base_data is ary.base_data
    assert tagged_ary.tags == frozenset(
        (MySampleTag(), ElementwiseMapKernelTag())
    )

    # }}}

    # {{{ test copied tags

    copy_tagged_ary = tagged_ary.copy()

    assert copy_tagged_ary.tags == tagged_ary.tags
    assert copy_tagged_ary.axes == tagged_ary.axes
    assert copy_tagged_ary.base_data != tagged_ary.base_data

    # }}}

# }}}


def test_to_numpy_on_frozen_arrays(actx_factory):
    # See https://github.com/inducer/arraycontext/issues/159
    actx = actx_factory()
    u = actx.freeze(actx.np.zeros(10, dtype="float64")+1)
    np.testing.assert_allclose(actx.to_numpy(u), 1)
    np.testing.assert_allclose(actx.to_numpy(u), 1)


def test_tagging(actx_factory):
    actx = actx_factory()

<<<<<<< HEAD
    if isinstance(actx, EagerJAXArrayContext):
        pytest.skip("Eager JAX has no tagging support")
    if isinstance(actx, NumpyArrayContext):
        pytest.skip("NumpyArrayContext has no tagging support")
=======
    if isinstance(actx, (NumpyArrayContext, EagerJAXArrayContext)):
        pytest.skip(f"{type(actx)} has no tagging support")
>>>>>>> d567ad72

    from pytools.tag import Tag

    class ExampleTag(Tag):
        pass

    ary = tag_axes(actx, {0: ExampleTag()},
            actx.tag(
                ExampleTag(),
                actx.np.zeros((20, 20), dtype=np.float64)))

    assert ary.tags_of_type(ExampleTag)
    assert ary.axes[0].tags_of_type(ExampleTag)
    assert not ary.axes[1].tags_of_type(ExampleTag)


def test_compile_anonymous_function(actx_factory):
    from functools import partial

    # See https://github.com/inducer/grudge/issues/287
    actx = actx_factory()
    f = actx.compile(lambda x: 2*x+40)
    np.testing.assert_allclose(
        actx.to_numpy(f(1+actx.np.zeros((10, 4), "float64"))),
        42)
    f = actx.compile(partial(lambda x: 2*x+40))
    np.testing.assert_allclose(
        actx.to_numpy(f(1+actx.np.zeros((10, 4), "float64"))),
        42)


@pytest.mark.parametrize(
        ("args", "kwargs"), [
            ((1, 2, 10), {}),
            ((1, 2, 10), {"endpoint": False}),
            ((1, 2, 10), {"endpoint": True}),
            ((2, -3, 20), {}),
            ((1, 5j, 20), {"dtype": np.complex128}),
            ((1, 5, 20), {"dtype": np.complex128}),
            ((1, 5, 20), {"dtype": np.int32}),
            ])
def test_linspace(actx_factory, args, kwargs):
    if "Jax" in actx_factory.__class__.__name__:
        pytest.xfail("jax actx does not have arange")

    actx = actx_factory()

    actx_linspace = actx.to_numpy(actx.np.linspace(*args, **kwargs))
    np_linspace = np.linspace(*args, **kwargs)

    assert np.allclose(actx_linspace, np_linspace)


if __name__ == "__main__":
    import sys
    if len(sys.argv) > 1:
        exec(sys.argv[1])
    else:
        from pytest import main
        main([__file__])

# vim: fdm=marker<|MERGE_RESOLUTION|>--- conflicted
+++ resolved
@@ -1124,11 +1124,7 @@
 
     if not isinstance(actx, NumpyArrayContext):
         with pytest.raises(TypeError):
-<<<<<<< HEAD
-            # cannot unflatten from a numpy array
-=======
             # cannot unflatten from a numpy array (except for numpy actx)
->>>>>>> d567ad72
             unflatten(ary, actx.to_numpy(flat_ary), actx)
 
     with pytest.raises(ValueError):
@@ -1380,12 +1376,8 @@
 class Foo:
     u: DOFArray
 
-<<<<<<< HEAD
-    __array_priority__ = 1  # disallow numpy arithmetic to take precedence
-=======
     # prevent numpy arithmetic from taking precedence
     __array_ufunc__ = None
->>>>>>> d567ad72
 
     @property
     def array_context(self):
@@ -1396,15 +1388,8 @@
     # test support for https://github.com/inducer/arraycontext/issues/49
     actx = actx_factory()
 
-<<<<<<< HEAD
-    if isinstance(actx, NumpyArrayContext):
-        pytest.skip("NumpyArrayContext has no leaf array type broadcasting support")
-
-    foo = Foo(DOFArray(actx, (actx.zeros(3, dtype=np.float64) + 41, )))
-=======
     dof_ary = DOFArray(actx, (actx.np.zeros(3, dtype=np.float64) + 41, ))
     foo = Foo(dof_ary)
->>>>>>> d567ad72
     bar = foo + 4
 
     bcast = partial(BcastUntilActxArray, actx)
@@ -1659,15 +1644,8 @@
 def test_tagging(actx_factory):
     actx = actx_factory()
 
-<<<<<<< HEAD
-    if isinstance(actx, EagerJAXArrayContext):
-        pytest.skip("Eager JAX has no tagging support")
-    if isinstance(actx, NumpyArrayContext):
-        pytest.skip("NumpyArrayContext has no tagging support")
-=======
     if isinstance(actx, (NumpyArrayContext, EagerJAXArrayContext)):
         pytest.skip(f"{type(actx)} has no tagging support")
->>>>>>> d567ad72
 
     from pytools.tag import Tag
 
