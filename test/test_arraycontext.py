--- conflicted
+++ resolved
@@ -33,12 +33,7 @@
         freeze, thaw,
         FirstAxisIsElementsTag, ArrayContainer)
 from arraycontext import (  # noqa: F401
-<<<<<<< HEAD
-        pytest_generate_tests_for_array_contexts
-        as pytest_generate_tests,
-=======
         pytest_generate_tests_for_array_contexts,
->>>>>>> c745d2e6
         _acf)
 
 import logging
@@ -418,17 +413,13 @@
     np_red = getattr(np, op)(ary)
     actx_red = getattr(actx.np, op)(actx.from_numpy(ary))
     actx_red = actx.to_numpy(actx_red)
-
-<<<<<<< HEAD
-    assert np.allclose(np_red, actx_red)
-=======
-        if actx._force_device_scalars:
-            assert actx_red.shape == ()
-        else:
-            assert isinstance(actx_red, Number)
-
-        assert np.allclose(np_red, actx.to_numpy(actx_red))
->>>>>>> c745d2e6
+    
+    if actx._force_device_scalars:
+        assert actx_red.shape == ()
+    else:
+        assert isinstance(actx_red, Number)
+
+    assert np.allclose(np_red, actx.to_numpy(actx_red))
 
 # }}}
 
@@ -760,13 +751,7 @@
     norm_a_ref = np.linalg.norm(a, ord=None)
     norm_a = actx.np.linalg.norm(actx.from_numpy(a), ord=None)
 
-<<<<<<< HEAD
-    norm_a = actx.to_numpy(norm_a)
-
-    np.testing.assert_allclose(norm_a, norm_a_ref)
-=======
     np.testing.assert_allclose(actx.to_numpy(norm_a), norm_a_ref)
->>>>>>> c745d2e6
 
 
 # {{{ test_actx_compile helpers
