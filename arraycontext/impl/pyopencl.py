--- conflicted
+++ resolved
@@ -375,8 +375,6 @@
             pass
         orig_t_unit = t_unit
 
-        # accommodate loopy with and without kernel callables
-
         import loopy as lp
         default_entrypoint = t_unit.default_entrypoint
         options = default_entrypoint.options
@@ -437,16 +435,11 @@
             )
 
         if inner_iname is not None:
-<<<<<<< HEAD
             t_unit = lp.split_iname(t_unit, inner_iname, 32, inner_tag="l.0")
-        return lp.tag_inames(t_unit, {outer_iname: "g.0"})
-=======
-            t_unit = lp.split_iname(t_unit, inner_iname, 16, inner_tag="l.0")
         t_unit = lp.tag_inames(t_unit, {outer_iname: "g.0"})
 
         self._loopy_transform_cache[orig_t_unit] = t_unit
         return t_unit
->>>>>>> 4d5198ac
 
     def tag(self, tags: Union[Sequence[Tag], Tag], array):
         # Sorry, not capable.
