# mypy: disallow-untyped-defs
from __future__ import annotations


__doc__ = """
.. currentmodule:: arraycontext

.. autofunction:: with_container_arithmetic
.. autoclass:: Bcast
.. autoclass:: BcastNLevels
.. autoclass:: BcastUntilActxArray

.. function:: Bcast1

    Like :class:`BcastNLevels` with *nlevels* set to 1.

.. function:: Bcast2

    Like :class:`BcastNLevels` with *nlevels* set to 2.

.. function:: Bcast3

    Like :class:`BcastNLevels` with *nlevels* set to 3.
"""


__copyright__ = """
Copyright (C) 2020-1 University of Illinois Board of Trustees
"""

__license__ = """
Permission is hereby granted, free of charge, to any person obtaining a copy
of this software and associated documentation files (the "Software"), to deal
in the Software without restriction, including without limitation the rights
to use, copy, modify, merge, publish, distribute, sublicense, and/or sell
copies of the Software, and to permit persons to whom the Software is
furnished to do so, subject to the following conditions:

The above copyright notice and this permission notice shall be included in
all copies or substantial portions of the Software.

THE SOFTWARE IS PROVIDED "AS IS", WITHOUT WARRANTY OF ANY KIND, EXPRESS OR
IMPLIED, INCLUDING BUT NOT LIMITED TO THE WARRANTIES OF MERCHANTABILITY,
FITNESS FOR A PARTICULAR PURPOSE AND NONINFRINGEMENT. IN NO EVENT SHALL THE
AUTHORS OR COPYRIGHT HOLDERS BE LIABLE FOR ANY CLAIM, DAMAGES OR OTHER
LIABILITY, WHETHER IN AN ACTION OF CONTRACT, TORT OR OTHERWISE, ARISING FROM,
OUT OF OR IN CONNECTION WITH THE SOFTWARE OR THE USE OR OTHER DEALINGS IN
THE SOFTWARE.
"""

import enum
from abc import ABC, abstractmethod
from dataclasses import FrozenInstanceError
from functools import partial
from numbers import Number
from typing import Any, Callable, ClassVar, Optional, Tuple, TypeVar, Union
from warnings import warn

import numpy as np

from arraycontext.context import ArrayContext, ArrayOrContainer


# {{{ with_container_arithmetic

T = TypeVar("T")


@enum.unique
class _OpClass(enum.Enum):
    ARITHMETIC = enum.auto()
    MATMUL = enum.auto()
    BITWISE = enum.auto()
    SHIFT = enum.auto()
    EQ_COMPARISON = enum.auto()
    REL_COMPARISON = enum.auto()


_UNARY_OP_AND_DUNDER = [
        ("pos", "+{}", _OpClass.ARITHMETIC),
        ("neg", "-{}", _OpClass.ARITHMETIC),
        ("abs", "abs({})", _OpClass.ARITHMETIC),
        ("inv", "~{}", _OpClass.BITWISE),
        ]
_BINARY_OP_AND_DUNDER = [
        ("add", "{} + {}", True, _OpClass.ARITHMETIC),
        ("sub", "{} - {}", True, _OpClass.ARITHMETIC),
        ("mul", "{} * {}", True, _OpClass.ARITHMETIC),
        ("truediv", "{} / {}", True, _OpClass.ARITHMETIC),
        ("floordiv", "{} // {}", True, _OpClass.ARITHMETIC),
        ("pow", "{} ** {}", True, _OpClass.ARITHMETIC),
        ("mod", "{} % {}", True, _OpClass.ARITHMETIC),
        ("divmod", "divmod({}, {})", True, _OpClass.ARITHMETIC),

        ("matmul", "{} @ {}", True, _OpClass.MATMUL),

        ("and", "{} & {}", True, _OpClass.BITWISE),
        ("or", "{} | {}", True, _OpClass.BITWISE),
        ("xor", "{} ^ {}", True, _OpClass.BITWISE),

        ("lshift", "{} << {}", False, _OpClass.SHIFT),
        ("rshift", "{} >> {}", False, _OpClass.SHIFT),

        ("eq", "{} == {}", False, _OpClass.EQ_COMPARISON),
        ("ne", "{} != {}", False, _OpClass.EQ_COMPARISON),

        ("lt", "{} < {}", False, _OpClass.REL_COMPARISON),
        ("gt", "{} > {}", False, _OpClass.REL_COMPARISON),
        ("le", "{} <= {}", False, _OpClass.REL_COMPARISON),
        ("ge", "{} >= {}", False, _OpClass.REL_COMPARISON),
        ]


def _format_unary_op_str(op_str: str, arg1: Union[Tuple[str, ...], str]) -> str:
    if isinstance(arg1, tuple):
        arg1_entry, arg1_container = arg1
        return (f"{op_str.format(arg1_entry)} "
                f"for {arg1_entry} in {arg1_container}")
    else:
        return op_str.format(arg1)


def _format_binary_op_str(op_str: str,
        arg1: Union[Tuple[str, str], str],
        arg2: Union[Tuple[str, str], str]) -> str:
    if isinstance(arg1, tuple) and isinstance(arg2, tuple):
        import sys
        if sys.version_info >= (3, 10):
            strict_arg = ", strict=__debug__"
        else:
            strict_arg = ""

        arg1_entry, arg1_container = arg1
        arg2_entry, arg2_container = arg2
        return (f"{op_str.format(arg1_entry, arg2_entry)} "
                f"for {arg1_entry}, {arg2_entry} "
                f"in zip({arg1_container}, {arg2_container}{strict_arg})")

    elif isinstance(arg1, tuple):
        arg1_entry, arg1_container = arg1
        return (f"{op_str.format(arg1_entry, arg2)} "
                f"for {arg1_entry} in {arg1_container}")

    elif isinstance(arg2, tuple):
        arg2_entry, arg2_container = arg2
        return (f"{op_str.format(arg1, arg2_entry)} "
                f"for {arg2_entry} in {arg2_container}")
    else:
        return op_str.format(arg1, arg2)


class NumpyObjectArrayMetaclass(type):
    def __instancecheck__(cls, instance: Any) -> bool:
        return isinstance(instance, np.ndarray) and instance.dtype == object


class NumpyObjectArray(metaclass=NumpyObjectArrayMetaclass):
    pass


class ComplainingNumpyNonObjectArrayMetaclass(type):
    def __instancecheck__(cls, instance: Any) -> bool:
        if isinstance(instance, np.ndarray) and instance.dtype != object:
            # Example usage site:
            # https://github.com/illinois-ceesd/mirgecom/blob/f5d0d97c41e8c8a05546b1d1a6a2979ec8ea3554/mirgecom/inviscid.py#L148-L149
            # where normal is passed in by test_lfr_flux as a 'custom-made'
            # numpy array of dtype float64.
            warn(
                 "Broadcasting container against non-object numpy array. "
                 "This was never documented to work and will now stop working in "
                 "2025. Convert the array to an object array or use "
                 "variants of arraycontext.Bcast to obtain the desired "
                 "broadcasting semantics.", DeprecationWarning, stacklevel=3)
            return True
        else:
            return False


class ComplainingNumpyNonObjectArray(metaclass=ComplainingNumpyNonObjectArrayMetaclass):
    pass


class Bcast:
    """
    A wrapper object to force arithmetic generated by :func:`with_container_arithmetic`
    to broadcast *arg* across a container (with the container as the 'outer' structure).
    Since array containers are often nested in complex ways, different subclasses
    implement different rules on how broadcasting interacts with the hierarchy,
    with :class:`BcastNLevels` and :class:`BcastUntilActxArray` representing
    the most common.
    """
    arg: ArrayOrContainer

    # Accessing this attribute is cheaper than isinstance, so use that
    # to distinguish _BcastWithNextOperand and _BcastWithoutNextOperand.
    _with_next_operand: ClassVar[bool]

    def __init__(self, arg: ArrayOrContainer) -> None:
        object.__setattr__(self, "arg", arg)

    def __setattr__(self, name: str, value: Any) -> None:
        raise FrozenInstanceError()

    def __delattr__(self, name: str) -> None:
        raise FrozenInstanceError()


class _BcastWithNextOperand(Bcast, ABC):
    """
    A :class:`Bcast` object that gets to see who the next operand will be, in
    order to decide whether wrapping the child in :class:`Bcast` is still necessary.
    This is much more flexible, but also considerably more expensive, than
    :class:`_BcastWithoutNextOperand`.
    """

    _with_next_operand = True

    # purposefully undocumented
    @abstractmethod
    def _rewrap(self, other_operand: ArrayOrContainer) -> ArrayOrContainer:
        ...


class _BcastWithoutNextOperand(Bcast, ABC):
    """
    A :class:`Bcast` object that does not get to see who the next operand will be.
    """
    _with_next_operand = False

    # purposefully undocumented
    @abstractmethod
    def _rewrap(self) -> ArrayOrContainer:
        ...


class BcastNLevels(_BcastWithoutNextOperand):
    """
    A broadcasting rule that lets *arg* broadcast against *nlevels* "levels" of
    array containers. Use :func:`Bcast1`, :func:`Bcast2`, :func:`Bcast3` as
    convenient aliases for the common cases.

    Usage example::

        container + Bcast2(actx_array)

    .. note::

        :mod:`numpy` object arrays do not count against the number of levels.

    .. automethod:: __init__
    """
    nlevels: int

    def __init__(self, nlevels: int, arg: ArrayOrContainer) -> None:
        if nlevels < 1:
            raise ValueError("nlevels is expected to be one or greater.")

        super().__init__(arg)
        object.__setattr__(self, "nlevels", nlevels)

    def _rewrap(self) -> ArrayOrContainer:
        if self.nlevels == 1:
            return self.arg
        else:
            return BcastNLevels(self.nlevels-1, self.arg)


Bcast1 = partial(BcastNLevels, 1)
Bcast2 = partial(BcastNLevels, 2)
Bcast3 = partial(BcastNLevels, 3)


class BcastUntilActxArray(_BcastWithNextOperand):
    """
    A broadcast rule that broadcasts *arg* across array containers until
    the 'opposite' operand is one of the :attr:`~arraycontext.ArrayContext.array_types`
    of *actx*, or a :class:`~numbers.Number`.

    Suggested usage pattern::

        bcast = functools.partial(BcastUntilActxArray, actx)

        container + bcast(actx_array)

    .. automethod:: __init__
    """
    actx: ArrayContext

    def __init__(self,
                 actx: ArrayContext,
                 arg: ArrayOrContainer) -> None:
        super().__init__(arg)
        object.__setattr__(self, "actx", actx)

    def _rewrap(self, other_operand: ArrayOrContainer) -> ArrayOrContainer:
        if isinstance(other_operand, (*self.actx.array_types, Number)):
            return self.arg
        else:
            return BcastUntilActxArray(self.actx, self.arg)


def with_container_arithmetic(
        *,
        bcast_number: bool = True,
        _bcast_actx_array_type: Optional[bool] = None,
        bcast_obj_array: Optional[bool] = None,
        bcast_numpy_array: bool = False,
        bcast_container_types: Optional[Tuple[type, ...]] = None,
        arithmetic: bool = True,
        matmul: bool = False,
        bitwise: bool = False,
        shift: bool = False,
        _cls_has_array_context_attr: Optional[bool] = None,
        eq_comparison: Optional[bool] = None,
        rel_comparison: Optional[bool] = None) -> Callable[[type], type]:
    """A class decorator that implements built-in operators for array containers
    by propagating the operations to the elements of the container.

    :arg bcast_number: If *True*, numbers broadcast over the container
        (with the container as the 'outer' structure).
    :arg bcast_obj_array: If *True*, this container will be broadcast
        across :mod:`numpy` object arrays
        (with the object array as the 'outer' structure).
        Add :class:`numpy.ndarray` to *bcast_container_types* to achieve
        the 'reverse' broadcasting.
    :arg bcast_container_types: A sequence of container types that will broadcast
        across this container, with this container as the 'outer' structure.
        :class:`numpy.ndarray` is permitted to be part of this sequence to
        indicate that object arrays (and *only* object arrays) will be broadcasat.
        In this case, *bcast_obj_array* must be *False*.
    :arg arithmetic: Implement the conventional arithmetic operators, including
        ``**``, :func:`divmod`, and ``//``. Also includes ``+`` and ``-`` as well as
        :func:`abs`.
    :arg bitwise: If *True*, implement bitwise and, or, not, and inversion.
    :arg shift: If *True*, implement bit shifts.
    :arg eq_comparison: If *True*, implement ``==`` and ``!=``.
    :arg rel_comparison: If *True*, implement ``<``, ``<=``, ``>``, ``>=``.
        In that case, if *eq_comparison* is unspecified, it is also set to
        *True*.
    :arg _cls_has_array_context_attr: A flag indicating whether the decorated
        class has an ``array_context`` attribute. If so, and if :data:`__debug__`
        is *True*, an additional check is performed in binary operators
        to ensure that both containers use the same array context.
        If *None* (the default), this value is set based on whether the class
        has an ``array_context`` attribute.
        Consider this argument an unstable interface. It may disappear at any moment.

    Each operator class also includes the "reverse" operators if applicable.

    .. note::

        For the generated binary arithmetic operators, if certain types
        should be broadcast over the container (with the container as the
        'outer' structure) but are not handled in this way by their types,
        you may wrap them in one of the :class:`Bcast` variants to achieve
        the desired semantics.

    .. note::

        To generate the code implementing the operators, this function relies on
        class methods ``_deserialize_init_arrays_code`` and
        ``_serialize_init_arrays_code``. This interface should be considered
        undocumented and subject to change, however if you are curious, you may look
        at its implementation in :class:`meshmode.dof_array.DOFArray`. For a simple
        structure type, the implementation might look like this::

            @classmethod
            def _serialize_init_arrays_code(cls, instance_name):
                return {"u": f"{instance_name}.u", "v": f"{instance_name}.v"}

            @classmethod
            def _deserialize_init_arrays_code(cls, tmpl_instance_name, args):
                return f"u={args['u']}, v={args['v']}"

    :func:`dataclass_array_container` automatically generates an appropriate
    implementation of these methods, so :func:`with_container_arithmetic`
    should nest "outside" :func:dataclass_array_container`.
    """

    # Hard-won design lessons:
    #
    # - Anything that special-cases np.ndarray by type is broken by design because:
    #   - np.ndarray is an array context array.
    #   - numpy object arrays can be array containers.
    #   Using NumpyObjectArray and NumpyNonObjectArray *may* be better?
    #   They're new, so there is no operational experience with them.
    #
    # - Broadcast rules are hard to change once established, particularly
    #   because one cannot grep for their use.
    #
    # Possible advantages of the "Bcast" broadcast-rule-as-object design:
    #
    # - If one rule does not fit the user's need, they can straightforwardly use
    #   another.
    #
    # - It's straightforward to find where certain broadcast rules are used.
    #
    # - The broadcast rule can contain more state. For example, it's now easy
    #   for the rule to know what array context should be used to determine
    #   actx array types.
    #
    # Possible downsides of the "Bcast" broadcast-rule-as-object design:
    #
    # - User code is a bit more wordy.
    #
    # - Rewrapping has the potential to be costly, especially in
    #   _with_next_operand mode.

    # {{{ handle inputs

    if bcast_obj_array is None:
        raise TypeError("bcast_obj_array must be specified")

    if rel_comparison is None:
        raise TypeError("rel_comparison must be specified")

    if bcast_numpy_array:
        warn("'bcast_numpy_array=True' is deprecated and will be unsupported"
<<<<<<< HEAD
             " from December 2021", DeprecationWarning, stacklevel=2)
=======
             " from 2025.", DeprecationWarning, stacklevel=2)
>>>>>>> d567ad72

        if _bcast_actx_array_type:
            raise ValueError("'bcast_numpy_array' and '_bcast_actx_array_type'"
                             " cannot be both set.")

    if rel_comparison and eq_comparison is None:
        eq_comparison = True

    if eq_comparison is None:
        raise TypeError("eq_comparison must be specified")

    if not bcast_obj_array and bcast_numpy_array:
        raise TypeError("bcast_obj_array must be set if bcast_numpy_array is")

    if bcast_numpy_array:
        def numpy_pred(name: str) -> str:
            return f"is_numpy_array({name})"
    elif bcast_obj_array:
        def numpy_pred(name: str) -> str:
            return f"isinstance({name}, np.ndarray) and {name}.dtype.char == 'O'"
    else:
        def numpy_pred(name: str) -> str:
            return "False"  # optimized away

    if bcast_container_types is None:
        bcast_container_types = ()

    if np.ndarray in bcast_container_types and bcast_obj_array:
        raise ValueError("If numpy.ndarray is part of bcast_container_types, "
                "bcast_obj_array must be False.")

    numpy_check_types: list[type] = [NumpyObjectArray, ComplainingNumpyNonObjectArray]
    bcast_container_types = tuple(
        new_ct
        for old_ct in bcast_container_types
        for new_ct in
        (numpy_check_types
        if old_ct is np.ndarray
        else [old_ct])
    )

    desired_op_classes = set()
    if arithmetic:
        desired_op_classes.add(_OpClass.ARITHMETIC)
    if matmul:
        desired_op_classes.add(_OpClass.MATMUL)
    if bitwise:
        desired_op_classes.add(_OpClass.BITWISE)
    if shift:
        desired_op_classes.add(_OpClass.SHIFT)
    if eq_comparison:
        desired_op_classes.add(_OpClass.EQ_COMPARISON)
    if rel_comparison:
        desired_op_classes.add(_OpClass.REL_COMPARISON)

    # }}}

    def wrap(cls: Any) -> Any:
        if not hasattr(cls, "__array_ufunc__"):
            warn(f"{cls} does not have __array_ufunc__ set. "
                 "This will cause numpy to attempt broadcasting, in a way that "
                 "is likely undesired. "
                 f"To avoid this, set __array_ufunc__ = None in {cls}.",
                 stacklevel=2)

        cls_has_array_context_attr: bool | None = _cls_has_array_context_attr
        bcast_actx_array_type: bool | None = _bcast_actx_array_type

        if cls_has_array_context_attr is None:
            if hasattr(cls, "array_context"):
                raise TypeError(
                        f"{cls} has an 'array_context' attribute, but it does not "
                        "set '_cls_has_array_context_attr' to *True* when calling "
                        "with_container_arithmetic. This is being interpreted "
                        "as '.array_context' being permitted to fail "
                        "with an exception, which is no longer allowed. "
                        f"If {cls.__name__}.array_context will not fail, pass "
                        "'_cls_has_array_context_attr=True'. "
                        "If you do not want container arithmetic to make "
                        "use of the array context, set "
                        "'_cls_has_array_context_attr=False'.")

        if bcast_actx_array_type is None:
            if cls_has_array_context_attr:
                if bcast_number:
                    bcast_actx_array_type = cls_has_array_context_attr
            else:
                bcast_actx_array_type = False
        else:
            if bcast_actx_array_type and not cls_has_array_context_attr:
                raise TypeError("_bcast_actx_array_type can be True only if "
                                "_cls_has_array_context_attr is set.")

        if bcast_actx_array_type:
            if _bcast_actx_array_type:
                warn(
                    f"Broadcasting array context array types across {cls} "
                    "has been explicitly "
                    "enabled. As of 2025, this will stop working. "
                    "Express these operations using arraycontext.Bcast variants "
                    "instead."
                    "To opt out now (and avoid this warning), "
                    "pass _bcast_actx_array_type=False. ",
                    DeprecationWarning, stacklevel=2)
            else:
                warn(
                    f"Broadcasting array context array types across {cls} "
                    "has been implicitly "
                    "enabled. As of 2025, this will no longer work. "
                    "Express these operations using arraycontext.Bcast variants "
                    "instead."
                    "To opt out now (and avoid this warning), "
                    "pass _bcast_actx_array_type=False.",
                    DeprecationWarning, stacklevel=2)

        if (not hasattr(cls, "_serialize_init_arrays_code")
                or not hasattr(cls, "_deserialize_init_arrays_code")):
            raise TypeError(f"class '{cls.__name__}' must provide serialization "
                    "code to generate arithmetic operations by implementing "
                    "'_serialize_init_arrays_code' and "
                    "'_deserialize_init_arrays_code'. If this is a dataclass, "
                    "use the 'dataclass_array_container' decorator first.")

        from pytools.codegen import CodeGenerator, Indentation
        gen = CodeGenerator()
        gen(f"""
            from numbers import Number
            import numpy as np
            from arraycontext import ArrayContainer, Bcast
            from warnings import warn

            def _raise_if_actx_none(actx):
                if actx is None:
                    raise ValueError("array containers with frozen arrays "
                        "cannot be operated upon")
                return actx

            def is_numpy_array(arg):
                if isinstance(arg, np.ndarray):
                    if arg.dtype != "O":
                        warn("Operand is a non-object numpy array, "
                            "and the broadcasting behavior of this array container "
                            "({cls}) "
                            "is influenced by this because of its use of "
                            "the deprecated bcast_numpy_array. This broadcasting "
                            "behavior will change in 2025. If you would like the "
                            "broadcasting behavior to stay the same, make sure "
                            "to convert the passed numpy array to an "
                            "object array, or use arraycontext.Bcast to achieve "
                            "the desired broadcasting semantics.",
                            DeprecationWarning, stacklevel=2)
                    return True
                else:
                    return False

            """)
        gen("")

        if bcast_container_types:
            for i, bct in enumerate(bcast_container_types):
                gen(f"from {bct.__module__} import {bct.__qualname__} as _bctype{i}")
            gen("")
        outer_bcast_type_names = tuple([
                f"_bctype{i}" for i in range(len(bcast_container_types))
                ])
        if bcast_number:
            outer_bcast_type_names += ("Number",)

        def same_key(k1: T, k2: T) -> T:
            assert k1 == k2
            return k1

        def tup_str(t: Tuple[str, ...]) -> str:
            if not t:
                return "()"
            else:
                return "({},)".format(", ".join(t))

        gen(f"cls._outer_bcast_types = {tup_str(outer_bcast_type_names)}")
        gen(f"cls._bcast_numpy_array = {bcast_numpy_array}")
        gen(f"cls._bcast_obj_array = {bcast_obj_array}")
        gen("")

        # {{{ unary operators

        for dunder_name, op_str, op_cls in _UNARY_OP_AND_DUNDER:
            if op_cls not in desired_op_classes:
                continue

            fname = f"_{cls.__name__.lower()}_{dunder_name}"
            init_args = cls._deserialize_init_arrays_code("arg1", {
                    key_arg1: _format_unary_op_str(op_str, expr_arg1)
                    for key_arg1, expr_arg1 in
                    cls._serialize_init_arrays_code("arg1").items()
                    })

            gen(f"""
                def {fname}(arg1):
                    return cls({init_args})
                cls.__{dunder_name}__ = {fname}""")
            gen("")

        # }}}

        # {{{ binary operators

        for dunder_name, op_str, reversible, op_cls in _BINARY_OP_AND_DUNDER:
            fname = f"_{cls.__name__.lower()}_{dunder_name}"

            if op_cls not in desired_op_classes:
                # Leaving equality comparison at the default supplied by
                # dataclasses is dangerous: Comparison of dataclass fields
                # might return an array of truth values, and the dataclasses
                # implementation of __eq__ might consider that 'truthy' enough,
                # yielding bogus equality results.
                if op_cls == _OpClass.EQ_COMPARISON:
                    gen(f"def {fname}(arg1, arg2):")
                    with Indentation(gen):
                        gen("return NotImplemented")
                    gen(f"cls.__{dunder_name}__ = {fname}")
                    gen("")

                continue

            zip_init_args = cls._deserialize_init_arrays_code("arg1", {
                    same_key(key_arg1, key_arg2):
                    _format_binary_op_str(op_str, expr_arg1, expr_arg2)
                    for (key_arg1, expr_arg1), (key_arg2, expr_arg2) in zip(
                        cls._serialize_init_arrays_code("arg1").items(),
                        cls._serialize_init_arrays_code("arg2").items())
                    })
            bcast_init_args_arg1_is_outer = cls._deserialize_init_arrays_code("arg1", {
                    key_arg1: _format_binary_op_str(op_str, expr_arg1, "arg2")
                    for key_arg1, expr_arg1 in
                    cls._serialize_init_arrays_code("arg1").items()
                    })
            bcast_init_args_arg2_is_outer = cls._deserialize_init_arrays_code("arg2", {
                    key_arg2: _format_binary_op_str(op_str, "arg1", expr_arg2)
                    for key_arg2, expr_arg2 in
                    cls._serialize_init_arrays_code("arg2").items()
                    })

            def get_operand(arg: Union[tuple[str, str], str]) -> str:
                if isinstance(arg, tuple):
                    entry, _container = arg
                    return entry
                else:
                    return arg

            bcast_init_args_arg1_is_outer_with_rewrap = \
                cls._deserialize_init_arrays_code("arg1", {
                    key_arg1:
                    _format_binary_op_str(
                            op_str, expr_arg1,
                            f"arg2._rewrap({get_operand(expr_arg1)})")
                    for key_arg1, expr_arg1 in
                    cls._serialize_init_arrays_code("arg1").items()
                    })
            bcast_init_args_arg2_is_outer_with_rewrap = \
                cls._deserialize_init_arrays_code("arg2", {
                    key_arg2:
                    _format_binary_op_str(
                            op_str,
                            f"arg1._rewrap({get_operand(expr_arg2)})",
                            expr_arg2)
                    for key_arg2, expr_arg2 in
                    cls._serialize_init_arrays_code("arg2").items()
                    })

            # {{{ "forward" binary operators

            gen(f"def {fname}(arg1, arg2):")
            with Indentation(gen):
                gen("if arg2.__class__ is cls:")
                with Indentation(gen):
                    if __debug__ and cls_has_array_context_attr:
                        gen("""
                            arg1_actx = arg1.array_context
                            arg2_actx = arg2.array_context
                            if arg1_actx is not arg2_actx:
                                msg = ("array contexts of both arguments "
                                    "must match")
                                if arg1_actx is None:
                                    raise ValueError(msg
                                        + ": left operand is frozen "
                                        "(i.e. has no array context)")
                                elif arg2_actx is None:
                                    raise ValueError(msg
                                        + ": right operand is frozen "
                                        "(i.e. has no array context)")
                                else:
                                    raise ValueError(msg)""")
                    gen(f"return cls({zip_init_args})")

                if bcast_actx_array_type:
                    if __debug__:
                        bcast_actx_ary_types: tuple[str, ...] = (
                            "*_raise_if_actx_none("
                            "arg1.array_context).array_types",)
                    else:
                        bcast_actx_ary_types = (
                                "*arg1.array_context.array_types",)
                else:
                    bcast_actx_ary_types = ()

                gen(f"""
                if {numpy_pred("arg2")}:
                    result = np.empty_like(arg2, dtype=object)
                    for i in np.ndindex(arg2.shape):
                        result[i] = {op_str.format("arg1", "arg2[i]")}
                    return result
<<<<<<< HEAD
=======

>>>>>>> d567ad72
                if {bool(outer_bcast_type_names)}:  # optimized away
                    if isinstance(arg2,
                                  {tup_str(outer_bcast_type_names
                                           + bcast_actx_ary_types)}):
<<<<<<< HEAD
                        return cls({bcast_same_cls_init_args})
=======
                        if __debug__:
                            if isinstance(arg2, {tup_str(bcast_actx_ary_types)}):
                                warn("Broadcasting {cls} over array "
                                    f"context array type {{type(arg2)}} is deprecated "
                                    "and will no longer work in 2025. "
                                    "Use arraycontext.Bcast to achieve the desired "
                                    "broadcasting semantics.",
                                    DeprecationWarning, stacklevel=2)

                        return cls({bcast_init_args_arg1_is_outer})

                if isinstance(arg2, Bcast):
                    if arg2._with_next_operand:
                        return cls({bcast_init_args_arg1_is_outer_with_rewrap})
                    else:
                        arg2 = arg2._rewrap()
                        return cls({bcast_init_args_arg1_is_outer})

>>>>>>> d567ad72
                return NotImplemented
                """)
            gen(f"cls.__{dunder_name}__ = {fname}")
            gen("")

            # }}}

            # {{{ "reverse" binary operators

            if reversible:
                fname = f"_{cls.__name__.lower()}_r{dunder_name}"

                if bcast_actx_array_type:
                    if __debug__:
                        bcast_actx_ary_types = (
                            "*_raise_if_actx_none("
                            "arg2.array_context).array_types",)
                    else:
                        bcast_actx_ary_types = (
                                "*arg2.array_context.array_types",)
                else:
                    bcast_actx_ary_types = ()

                gen(f"""
                    def {fname}(arg2, arg1):
                        # assert other.__cls__ is not cls

                        if {numpy_pred("arg1")}:
                            result = np.empty_like(arg1, dtype=object)
                            for i in np.ndindex(arg1.shape):
                                result[i] = {op_str.format("arg1[i]", "arg2")}
                            return result
                        if {bool(outer_bcast_type_names)}:  # optimized away
                            if isinstance(arg1,
                                          {tup_str(outer_bcast_type_names
                                                   + bcast_actx_ary_types)}):
<<<<<<< HEAD
                                return cls({bcast_init_args})
=======
                                if __debug__:
                                    if isinstance(arg1,
                                            {tup_str(bcast_actx_ary_types)}):
                                        warn("Broadcasting {cls} over array "
                                            f"context array type {{type(arg1)}} "
                                            "is deprecated "
                                            "and will no longer work in 2025.",
                                            "Use arraycontext.Bcast to achieve the "
                                            "desired broadcasting semantics.",
                                            DeprecationWarning, stacklevel=2)

                                return cls({bcast_init_args_arg2_is_outer})

                        if isinstance(arg1, Bcast):
                            if arg1._with_next_operand:
                                return cls({bcast_init_args_arg2_is_outer_with_rewrap})
                            else:
                                arg1 = arg1._rewrap()
                                return cls({bcast_init_args_arg2_is_outer})

>>>>>>> d567ad72
                        return NotImplemented

                    cls.__r{dunder_name}__ = {fname}""")
                gen("")

            # }}}

        # }}}

        # This will evaluate the module, which is all we need.
        code = gen.get().rstrip()+"\n"

        result_dict = {"_MODULE_SOURCE_CODE": code, "cls": cls}
        exec(compile(code, f"<container arithmetic for {cls.__name__}>", "exec"),
                result_dict)

        return cls

    # we're being called as @with_container_arithmetic(...), with parens
    return wrap

# }}}


# vim: foldmethod=marker<|MERGE_RESOLUTION|>--- conflicted
+++ resolved
@@ -416,11 +416,7 @@
 
     if bcast_numpy_array:
         warn("'bcast_numpy_array=True' is deprecated and will be unsupported"
-<<<<<<< HEAD
-             " from December 2021", DeprecationWarning, stacklevel=2)
-=======
              " from 2025.", DeprecationWarning, stacklevel=2)
->>>>>>> d567ad72
 
         if _bcast_actx_array_type:
             raise ValueError("'bcast_numpy_array' and '_bcast_actx_array_type'"
@@ -732,17 +728,11 @@
                     for i in np.ndindex(arg2.shape):
                         result[i] = {op_str.format("arg1", "arg2[i]")}
                     return result
-<<<<<<< HEAD
-=======
-
->>>>>>> d567ad72
+
                 if {bool(outer_bcast_type_names)}:  # optimized away
                     if isinstance(arg2,
                                   {tup_str(outer_bcast_type_names
                                            + bcast_actx_ary_types)}):
-<<<<<<< HEAD
-                        return cls({bcast_same_cls_init_args})
-=======
                         if __debug__:
                             if isinstance(arg2, {tup_str(bcast_actx_ary_types)}):
                                 warn("Broadcasting {cls} over array "
@@ -761,7 +751,6 @@
                         arg2 = arg2._rewrap()
                         return cls({bcast_init_args_arg1_is_outer})
 
->>>>>>> d567ad72
                 return NotImplemented
                 """)
             gen(f"cls.__{dunder_name}__ = {fname}")
@@ -798,9 +787,6 @@
                             if isinstance(arg1,
                                           {tup_str(outer_bcast_type_names
                                                    + bcast_actx_ary_types)}):
-<<<<<<< HEAD
-                                return cls({bcast_init_args})
-=======
                                 if __debug__:
                                     if isinstance(arg1,
                                             {tup_str(bcast_actx_ary_types)}):
@@ -821,7 +807,6 @@
                                 arg1 = arg1._rewrap()
                                 return cls({bcast_init_args_arg2_is_outer})
 
->>>>>>> d567ad72
                         return NotImplemented
 
                     cls.__r{dunder_name}__ = {fname}""")
