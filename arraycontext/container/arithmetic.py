--- conflicted
+++ resolved
@@ -247,14 +247,6 @@
 
     # {{{ handle inputs
 
-    if bcast_numpy_array:
-        warn("'bcast_numpy_array=True' is deprecated and will be unsupported"
-             " from December 2021", DeprecationWarning, stacklevel=2)
-
-        if _bcast_actx_array_type:
-            raise ValueError("'bcast_numpy_array' and '_bcast_actx_array_type'"
-                             " cannot be both set.")
-
     if rel_comparison and eq_comparison is None:
         eq_comparison = True
 
@@ -607,13 +599,6 @@
                     for i in np.ndindex(arg2.shape):
                         result[i] = {op_str.format("arg1", "arg2[i]")}
                     return result
-<<<<<<< HEAD
-                if {bool(outer_bcast_type_names)}:  # optimized away
-                    if isinstance(arg2,
-                                  {tup_str(outer_bcast_type_names
-                                           + bcast_actx_ary_types)}):
-                        return cls({bcast_same_cls_init_args})
-=======
 
                 if {bool(container_type_names_bcast_across)}:  # optimized away
                     if isinstance(arg2,
@@ -632,7 +617,6 @@
 
                         return cls({bcast_init_args_arg1_is_outer})
 
->>>>>>> 46a5cfe6
                 return NotImplemented
                 """)
             gen(f"cls.__{dunder_name}__ = {fname}")
@@ -665,13 +649,6 @@
                             for i in np.ndindex(arg1.shape):
                                 result[i] = {op_str.format("arg1[i]", "arg2")}
                             return result
-<<<<<<< HEAD
-                        if {bool(outer_bcast_type_names)}:  # optimized away
-                            if isinstance(arg1,
-                                          {tup_str(outer_bcast_type_names
-                                                   + bcast_actx_ary_types)}):
-                                return cls({bcast_init_args})
-=======
                         if {bool(container_type_names_bcast_across)}:  # optimized away
                             if isinstance(arg1,
                                           {tup_str(container_type_names_bcast_across
@@ -691,7 +668,6 @@
 
                                 return cls({bcast_init_args_arg2_is_outer})
 
->>>>>>> 46a5cfe6
                         return NotImplemented
 
                     cls.__r{dunder_name}__ = {fname}""")
